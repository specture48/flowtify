--- conflicted
+++ resolved
@@ -10,6 +10,8 @@
     private context: WorkflowContext = {};
     private container: AwilixContainer;
 
+
+
     constructor(container?: AwilixContainer) {
         this.container = container || createContainer();
     }
@@ -19,16 +21,13 @@
         step: WorkflowStep<any, TStepOutput> | ((context: WorkflowContext) => WorkflowStep<any, TStepOutput>),
         inputResolver?: (context: WorkflowContext) => any
     ): WorkflowBuilder<TInput, TStepOutput> {
-<<<<<<< HEAD
-        this.stepGroups.push({ type: "sequential", key, step });
-=======
+
         this.stepGroups.push({
             type: "sequential",
             key,
             step: typeof step === "function" ? step(this.context) : step,
             inputResolver,
         });
->>>>>>> 751e8e49
         return this as unknown as WorkflowBuilder<TInput, TStepOutput>;
     }
 
@@ -38,26 +37,23 @@
     ): WorkflowBuilder<TInput, TParallelOutputs> {
         this.stepGroups.push({
             type: "parallel",
-<<<<<<< HEAD
-            steps: Object.entries(steps).map(([key, step]) => ({ key, step }))
-=======
+
             steps: Object.entries(steps).map(([key, step]) => ({
                 key,
                 step: typeof step === "function" ? step(this.context) : step,
                 inputResolver: inputResolvers?.[key],
             })),
->>>>>>> 751e8e49
         });
         return this as unknown as WorkflowBuilder<TInput, TParallelOutputs>;
     }
 
-    runAsStep(key: string): WorkflowStep<TInput, TOutput> {
+    public runAsStep(key: string, inputResolver?: (context: WorkflowContext) => any): WorkflowStep<TInput, TOutput> {
         return {
             execute: async (input, context, container) => {
+                const resolvedInput = inputResolver ? inputResolver(context) : input;
                 const workflow = new WorkflowBuilder<TInput, TOutput>(container);
                 workflow.stepGroups = [...this.stepGroups];
-                //
-                const output = await workflow.execute(input);
+                const output = await workflow.execute(resolvedInput);
 
                 // Store execution details in parent context
                 context[`${key}_executedGroups`] = workflow.executedGroups;
@@ -81,55 +77,95 @@
                                     await step.step.compensate(step.output, context, container);
                                 }
                             }
-                        } else {
+                        } else if (group.type === "parallel") {
                             await Promise.all(group.steps.map(step =>
                                 step.step.compensate?.(step.output, context, container)
                             ));
                         }
                     }
                 }
-            }
+            },
         };
     }
+
+    // public runAsStep(key: string): WorkflowStep<TInput, TOutput> {
+    //     return {
+    //         execute: async (input, context, container) => {
+    //             const workflow = new WorkflowBuilder<TInput, TOutput>(container);
+    //             workflow.stepGroups = [...this.stepGroups];
+    //             const output = await workflow.execute(input);
+    //
+    //             // Store child's execution data in parent context
+    //             context[`${key}_executedGroups`] = workflow.executedGroups;
+    //             context[key] = output;
+    //             return output;
+    //         },
+    //         compensate: async (output, context, container) => {
+    //             const executedGroups = context[`${key}_executedGroups`];
+    //             if (executedGroups) {
+    //                 for (const group of executedGroups.reverse()) {
+    //                     // Reuse parent's compensation logic
+    //                     await this.compensateGroup(group);
+    //                 }
+    //             }
+    //         }
+    //     };
+    // }
+
+    // runAsStep(key: string): WorkflowStep<TInput, TOutput> {
+    //     return {
+    //         execute: async (input, context, container) => {
+    //             const workflow = new WorkflowBuilder<TInput, TOutput>(container);
+    //             workflow.stepGroups = [...this.stepGroups];
+    //             //
+    //             const output = await workflow.execute(input);
+    //
+    //             // Store execution details in parent context
+    //             context[`${key}_executedGroups`] = workflow.executedGroups;
+    //             context[key] = output;
+    //
+    //             // Merge child context into parent
+    //             Object.assign(context, workflow.context);
+    //             return output;
+    //         },
+    //         compensate: async (output, context, container) => {
+    //             const executedGroups = context[`${key}_executedGroups`] as Array<{
+    //                 type: "sequential" | "parallel";
+    //                 steps: Array<{ key: string; output: any; step: WorkflowStep }>;
+    //             }>;
+    //
+    //             if (executedGroups) {
+    //                 for (const group of executedGroups.reverse()) {
+    //                     if (group.type === "sequential") {
+    //                         for (const step of group.steps) {
+    //                             if (step.step.compensate) {
+    //                                 await step.step.compensate(step.output, context, container);
+    //                             }
+    //                         }
+    //                     } else {
+    //                         await Promise.all(group.steps.map(step =>
+    //                             step.step.compensate?.(step.output, context, container)
+    //                         ));
+    //                     }
+    //                 }
+    //             }
+    //         }
+    //     };
+    // }
 
     async execute(input: TInput): Promise<TOutput> {
         this.context = { input };
-<<<<<<< HEAD
-        this.executedGroups = [];
-=======
-        const executedGroups: Array<{
-            type: "sequential" | "parallel";
-            steps: Array<{ key: string; output: any; step: WorkflowStep }>;
-        }> = [];
->>>>>>> 751e8e49
+
 
         try {
             for (const group of this.stepGroups) {
                 if (group.type === "sequential") {
-<<<<<<< HEAD
-                    const { key, step } = group;
-                    const output = await this.runStep(key, step);
-                    this.executedGroups.push({
-                        type: "sequential",
-                        steps: [{ key, output, step }]
-                    });
-                } else {
-                    const parallelContext = { ...this.context };
-                    const results = await Promise.allSettled(
-                        group.steps.map(({ key, step }) =>
-                            this.runStep(key, step, parallelContext)
-                                .then(output => ({ key, output, step }))
-                        )
-                    );
-
-                    const failed = results.find(r => r.status === "rejected");
-=======
                     // Handle sequential step
                     const { key, step, inputResolver } = group;
                     const resolvedInput = inputResolver ? inputResolver(this.context) : this.context[key] || this.context.input;
                     const output = await step.execute(resolvedInput, this.context, this.container);
                     this.context[key] = output;
-                    executedGroups.push({ type: "sequential", steps: [{ key, output, step }] });
+                    this.executedGroups.push({ type: "sequential", steps: [{ key, output, step }] });
                 } else {
                     // Handle parallel steps
                     const parallelContext = { ...this.context };
@@ -143,12 +179,13 @@
 
                     // Check for failures
                     const failed = results.find((r) => r.status === "rejected");
->>>>>>> 751e8e49
                     if (failed) {
+                        // Compensate succeeded parallel steps
                         await this.compensateParallel(results);
                         throw (failed as PromiseRejectedResult).reason;
                     }
 
+                    // Merge successful results
                     const successful = results
                         .filter((r) => r.status === "fulfilled")
                         .map((r) => (r as PromiseFulfilledResult<any>).value);
@@ -161,19 +198,13 @@
                         }, {} as Record<string, any>),
                     };
 
-<<<<<<< HEAD
-                    this.executedGroups.push({
-                        type: "parallel",
-                        steps: successful
-                    });
-=======
-                    executedGroups.push({ type: "parallel", steps: successful });
->>>>>>> 751e8e49
+                    this.executedGroups.push({ type: "parallel", steps: successful });
                 }
             }
 
             return this.getFinalOutput();
         } catch (error) {
+            // Compensate all executed groups in reverse order
             for (const group of this.executedGroups.reverse()) {
                 await this.compensateGroup(group);
             }
@@ -191,13 +222,7 @@
                 await step.compensate(output, this.context, this.container);
             }
         } else {
-<<<<<<< HEAD
-            await Promise.all(group.steps.map(async ({ output, step }) => {
-                if (step.compensate) {
-                    await step.compensate(output, this.context, this.container);
-                }
-            }));
-=======
+
             await Promise.all(
                 group.steps.map(async ({ output, step }) => {
                     if (step.compensate) {
@@ -205,7 +230,6 @@
                     }
                 })
             );
->>>>>>> 751e8e49
         }
     }
 
